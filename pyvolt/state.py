"""
The MIT License (MIT)

Copyright (c) 2024-present MCausc78

Permission is hereby granted, free of charge, to any person obtaining a
copy of this software and associated documentation files (the "Software"),
to deal in the Software without restriction, including without limitation
the rights to use, copy, modify, merge, publish, distribute, sublicense,
and/or sell copies of the Software, and to permit persons to whom the
Software is furnished to do so, subject to the following conditions:

The above copyright notice and this permission notice shall be included in
all copies or substantial portions of the Software.

THE SOFTWARE IS PROVIDED "AS IS", WITHOUT WARRANTY OF ANY KIND, EXPRESS
OR IMPLIED, INCLUDING BUT NOT LIMITED TO THE WARRANTIES OF MERCHANTABILITY,
FITNESS FOR A PARTICULAR PURPOSE AND NONINFRINGEMENT. IN NO EVENT SHALL THE
AUTHORS OR COPYRIGHT HOLDERS BE LIABLE FOR ANY CLAIM, DAMAGES OR OTHER
LIABILITY, WHETHER IN AN ACTION OF CONTRACT, TORT OR OTHERWISE, ARISING
FROM, OUT OF OR IN CONNECTION WITH THE SOFTWARE OR THE USE OR OTHER
DEALINGS IN THE SOFTWARE.
"""

from __future__ import annotations

import typing

from .core import ZID
from .parser import Parser
from .settings import UserSettings
from .user import RelationshipStatus, User

if typing.TYPE_CHECKING:
    from .cache import ProvideCacheContextIn, Cache
    from .cdn import CDNClient
    from .channel import SavedMessagesChannel
    from .http import HTTPClient
    from .shard import Shard
    from .user import OwnUser


class State:
    """Represents a manager for all pyvolt objects.

    Attributes
    ----------
    provide_cache_context_in: List[:class:`ProvideCacheContextIn`]
        The methods/properties that do provide cache context.
    parser: :class:`Parser`
        The parser.
    system: :class:`User`
        The Revolt#0000 sentinel user.
    voice_url: :class:`str`
        The URL to voice server.
    """

    __slots__ = (
        '_cache',
        'provide_cache_context_in',
        '_cdn_client',
        '_http',
        'parser',
        '_shard',
        '_me',
        '_saved_notes',
        '_settings',
        'system',
        'voice_url',
    )

    def __init__(
        self,
        *,
        cache: Cache | None = None,
        provide_cache_context_in: list[ProvideCacheContextIn] | None = None,
        shard: Shard | None = None,
    ) -> None:
        self._cache: Cache | None = cache
        self.provide_cache_context_in: list[ProvideCacheContextIn] = provide_cache_context_in or []
<<<<<<< HEAD
        self._cdn_client: CDNClient | None = None
        self._http: HTTPClient | None = None
        self.parser: Parser = Parser(state=self)
        self._shard = shard
=======
        self._cdn_client: CDNClient | None = cdn_client
        self._http: HTTPClient | None = http
        self.parser: Parser = parser if parser else Parser(state=self)
        self._shard: Shard | None = shard
>>>>>>> 8d5f9203
        self._me: OwnUser | None = None
        self._saved_notes: SavedMessagesChannel | None = None
        self._settings: UserSettings | None = None
        self.system = User(
            state=self,
            id=ZID,
            name='Revolt',
            discriminator='0000',
            internal_avatar=None,
            display_name=None,
            raw_badges=0,
            status=None,
            raw_flags=0,
            privileged=True,
            bot=None,
            relationship=RelationshipStatus.none,
            online=True,
        )
        self.voice_url: str = ''

    def setup(
        self,
        *,
        cache: Cache | None = None,
        cdn_client: CDNClient | None = None,
        http: HTTPClient | None = None,
        parser: Parser | None = None,
        shard: Shard | None = None,
    ) -> State:
        if cache:
            self._cache = cache
        if cdn_client:
            self._cdn_client = cdn_client
        if http:
            self._http = http
        if parser:
            self.parser = parser
        if shard:
            self._shard = shard
        return self

    @property
    def cache(self) -> Cache | None:
        return self._cache

    @property
    def cdn_client(self) -> CDNClient:
        assert self._cdn_client, 'State has no CDN client attached'
        return self._cdn_client

    @property
    def http(self) -> HTTPClient:
        assert self._http, 'State has no HTTP client attached'
        return self._http

    @property
    def shard(self) -> Shard:
        assert self._shard, 'State has no shard attached'
        return self._shard

    @property
    def me(self) -> OwnUser | None:
        """Optional[:class:`OwnUser`]: The currently logged in user."""
        # assert self._me, "State has no current user attached"
        return self._me

    @property
    def saved_notes(self) -> SavedMessagesChannel | None:
        """Optional[:class:`SavedMessagesChannel`]: The Saved Notes channel."""
        return self._saved_notes

    @property
    def settings(self) -> UserSettings:
        """:class:`UserSettings`: The current user settings."""
        if self._settings:
            return self._settings
        self._settings = UserSettings(data={}, state=self, mocked=True, partial=True)
        return self._settings


__all__ = ('State',)<|MERGE_RESOLUTION|>--- conflicted
+++ resolved
@@ -78,17 +78,10 @@
     ) -> None:
         self._cache: Cache | None = cache
         self.provide_cache_context_in: list[ProvideCacheContextIn] = provide_cache_context_in or []
-<<<<<<< HEAD
         self._cdn_client: CDNClient | None = None
         self._http: HTTPClient | None = None
         self.parser: Parser = Parser(state=self)
-        self._shard = shard
-=======
-        self._cdn_client: CDNClient | None = cdn_client
-        self._http: HTTPClient | None = http
-        self.parser: Parser = parser if parser else Parser(state=self)
         self._shard: Shard | None = shard
->>>>>>> 8d5f9203
         self._me: OwnUser | None = None
         self._saved_notes: SavedMessagesChannel | None = None
         self._settings: UserSettings | None = None
