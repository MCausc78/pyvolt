"""
The MIT License (MIT)

Copyright (c) 2024-present MCausc78

Permission is hereby granted, free of charge, to any person obtaining a
copy of this software and associated documentation files (the "Software"),
to deal in the Software without restriction, including without limitation
the rights to use, copy, modify, merge, publish, distribute, sublicense,
and/or sell copies of the Software, and to permit persons to whom the
Software is furnished to do so, subject to the following conditions:

The above copyright notice and this permission notice shall be included in
all copies or substantial portions of the Software.

THE SOFTWARE IS PROVIDED "AS IS", WITHOUT WARRANTY OF ANY KIND, EXPRESS
OR IMPLIED, INCLUDING BUT NOT LIMITED TO THE WARRANTIES OF MERCHANTABILITY,
FITNESS FOR A PARTICULAR PURPOSE AND NONINFRINGEMENT. IN NO EVENT SHALL THE
AUTHORS OR COPYRIGHT HOLDERS BE LIABLE FOR ANY CLAIM, DAMAGES OR OTHER
LIABILITY, WHETHER IN AN ACTION OF CONTRACT, TORT OR OTHERWISE, ARISING
FROM, OUT OF OR IN CONNECTION WITH THE SOFTWARE OR THE USE OR OTHER
DEALINGS IN THE SOFTWARE.
"""

# Thanks Danny:
# - setup_logging, copy_doc
# - https://github.com/Rapptz/discord.py/blob/041abf8b487038c2935da668405ba8b0686ff2f8/discord/utils.py#L77-L82
# - https://github.com/Rapptz/discord.py/blob/041abf8b487038c2935da668405ba8b0686ff2f8/discord/utils.py#L641-L653
# - https://github.com/Rapptz/discord.py/blob/ff638d393d0f5a83639ccc087bec9bf588b59a22/discord/utils.py#L1253-L1374

from __future__ import annotations

import datetime
from functools import partial
import inspect
import json
import logging
import os
import sys
import types
import typing

import aiohttp

try:
    import orjson  # type: ignore
except ModuleNotFoundError:
    HAS_ORJSON = False
else:
    HAS_ORJSON = True

if typing.TYPE_CHECKING:
    from collections.abc import Awaitable, Callable, Iterable

    P = typing.ParamSpec('P')
    T = typing.TypeVar('T')

    MaybeAwaitable = T | Awaitable[T]
    MaybeAwaitableFunc = Callable[P, MaybeAwaitable[T]]


from .core import UNDEFINED, UndefinedOr

_L = logging.getLogger(__name__)


if HAS_ORJSON:

    def to_json(obj: typing.Any) -> str:
        return orjson.dumps(obj).decode('utf-8')  # type: ignore

    from_json = orjson.loads  # type: ignore

else:

    def to_json(obj: typing.Any) -> str:
        return json.dumps(obj, separators=(',', ':'), ensure_ascii=True)

    from_json = json.loads


async def _maybe_coroutine(f: MaybeAwaitableFunc[P, T], *args: P.args, **kwargs: P.kwargs) -> T:
    value = f(*args, **kwargs)
    if inspect.isawaitable(value):
        return await value
    else:
        return value


def copy_doc(original: Callable[..., typing.Any]) -> Callable[[T], T]:
    """A decorator that copies documentation.

    Parameters
    ----------
    original: Callable[..., typing.Any]
        The function to copy documentation from.

    Returns
    -------
    Callable[[T], T]
        The decorated function with copied documentation.
    """

    def decorator(overridden: T) -> T:
        overridden.__doc__ = original.__doc__
        overridden.__signature__ = inspect.signature(original)  # type: ignore
        return overridden

    return decorator


_TRUE: typing.Literal['true'] = 'true'
_FALSE: typing.Literal['false'] = 'false'


def _bool(b: bool) -> typing.Literal['true', 'false']:
    return _TRUE if b else _FALSE


def _decode_bool(
    b: typing.Literal[
        '1',
        'TRUE',
        'YES',
        'Yes',
        'True',
        'true',
        'yes',  # true
        '0',
        'FALSE',
        'False',
        'NO',
        'No',
        'false',
        'no',  # false
    ]
    | str,
) -> bool:
    return b in ('1', 'TRUE', 'YES', 'Yes', 'True', _TRUE, 'yes')


async def _json_or_text(response: aiohttp.ClientResponse) -> typing.Any:
    text = await response.text(encoding='utf-8')
    try:
        if response.headers['content-type'].startswith('application/json'):
            return from_json(text)
    except KeyError:
        # Thanks Cloudflare
        pass

    return text


def utcnow() -> datetime.datetime:
    return datetime.datetime.now(datetime.timezone.utc)


def is_docker() -> bool:
    path = '/proc/self/cgroup'
    return os.path.exists('/.dockerenv') or (os.path.isfile(path) and any('docker' in line for line in open(path)))


def stream_supports_color(stream: typing.Any, /) -> bool:
    is_a_tty = hasattr(stream, 'isatty') and stream.isatty()

    # Pycharm and VSCode support colou in their inbuilt editors
    if 'PYCHARM_HOSTED' in os.environ or os.environ.get('TERM_PROGRAM') == 'vscode':
        return is_a_tty

    if sys.platform != 'win32':
        # Docker does not consistently have a tty attached to it
        return is_a_tty or is_docker()

    # ANSICON checks for things like ConEmu
    # WT_SESSION checks if this is Windows Terminal
    return is_a_tty and ('ANSICON' in os.environ or 'WT_SESSION' in os.environ)


class _ColorFormatter(logging.Formatter):
    # ANSI codes are a bit weird to decipher if you're unfamiliar with them, so here's a refresher
    # It starts off with a format like \x1b[XXXm where XXX is a semicolon separated list of commands
    # The important ones here relate to color.
    # 30-37 are black, red, green, yellow, blue, magenta, cyan and white in that order
    # 40-47 are the same except for the background
    # 90-97 are the same but "bright" foreground
    # 100-107 are the same as the bright ones but for the background.
    # 1 means bold, 2 means dim, 0 means reset, and 4 means underline.

    LEVEL_COLORS = [
        (logging.DEBUG, '\x1b[40;1m'),
        (logging.INFO, '\x1b[34;1m'),
        (logging.WARNING, '\x1b[33;1m'),
        (logging.ERROR, '\x1b[31m'),
        (logging.CRITICAL, '\x1b[41m'),
    ]

    FORMATS = {
        level: logging.Formatter(
            f'\x1b[30;1m%(asctime)s\x1b[0m {color}%(levelname)-8s\x1b[0m \x1b[35m%(name)s\x1b[0m %(message)s',
            '%Y-%m-%d %H:%M:%S',
        )
        for level, color in LEVEL_COLORS
    }

    def format(self, record):
        formatter = self.FORMATS.get(record.levelno)
        if formatter is None:
            formatter = self.FORMATS[logging.DEBUG]

        # Override the traceback to always print in red
        if record.exc_info:
            text = formatter.formatException(record.exc_info)
            record.exc_text = f'\x1b[31m{text}\x1b[0m'

        output = formatter.format(record)

        # Remove the cache layer
        record.exc_text = None
        return output


def new_formatter(handler: logging.Handler) -> logging.Formatter:
    """A helper function to create logging formatter.

    Like :func:`.setup_logging`, this will use colors if they are supported
    on current stream.

    Parameters
    ----------
    handler: :class:`logging.Handler`
        The log handler.

    Returns
    -------
    :class:`logging.Formatter`
        The formatter.
    """
    if isinstance(handler, logging.StreamHandler) and stream_supports_color(handler.stream):
        formatter = _ColorFormatter()
    else:
        dt_fmt = '%Y-%m-%d %H:%M:%S'
        formatter = logging.Formatter('[{asctime}] [{levelname:<8}] {name}: {message}', dt_fmt, style='{')
    return formatter


def setup_logging(
    *,
    handler: UndefinedOr[logging.Handler] = UNDEFINED,
    formatter: UndefinedOr[logging.Formatter] = UNDEFINED,
    level: UndefinedOr[int] = UNDEFINED,
    root: bool = True,
) -> None:
    """A helper function to setup logging.

    This is superficially similar to :func:`logging.basicConfig` but
    uses different defaults and a color formatter if the stream can
    display color.

    This is used by the :class:`~pyvolt.Client` to set up logging
    if ``log_handler`` is not ``None``.

    Parameters
    -----------
    handler: :class:`logging.Handler`
        The log handler to use for the library's logger.

        The default log handler if not provided is :class:`logging.StreamHandler`.
    formatter: :class:`logging.Formatter`
        The formatter to use with the given log handler. If not provided then it
        defaults to a color based logging formatter (if available). If color
        is not available then a simple logging formatter is provided.
    level: :class:`int`
        The default log level for the library's logger. Defaults to ``logging.INFO``.
    root: :class:`bool`
        Whether to set up the root logger rather than the library logger.
        Unlike the default for :class:`~pyvolt.Client`, this defaults to ``True``.
    """

    if level is UNDEFINED:
        level = logging.INFO

    if handler is UNDEFINED:
        handler = logging.StreamHandler()

    if formatter is UNDEFINED:
        formatter = new_formatter(handler)

    if root:
        logger = logging.getLogger()
    else:
        library, _, _ = __name__.partition('.')
        logger = logging.getLogger(library)

    handler.setFormatter(formatter)
    logger.setLevel(level)
    logger.addHandler(handler)


<<<<<<< HEAD
PY_310 = sys.version_info >= (3, 10)
PY_312 = sys.version_info >= (3, 12)
=======
_UTC: datetime.timezone = datetime.timezone.utc

PY_310: bool = sys.version_info >= (3, 10)
PY_312: bool = sys.version_info >= (3, 12)
>>>>>>> 8d5f9203


def flatten_literal_params(parameters: Iterable[typing.Any], /) -> tuple[typing.Any, ...]:
    params = []
    literal_cls = type(typing.Literal[0])
    for p in parameters:
        if isinstance(p, literal_cls):
            params.extend(typing.get_args(p))
        else:
            params.append(p)
    return tuple(params)


def normalise_optional_params(parameters: Iterable[typing.Any], /) -> tuple[typing.Any, ...]:
    none_cls = type(None)
    return tuple(p for p in parameters if p is not none_cls) + (none_cls,)


def evaluate_annotation(
    tp: typing.Any,
    globals: dict[str, typing.Any],
    locals: dict[str, typing.Any],
    cache: dict[str, typing.Any],
<<<<<<< HEAD
=======
    /,
>>>>>>> 8d5f9203
    *,
    implicit_str: bool = True,
) -> typing.Any:
    if isinstance(tp, typing.ForwardRef):
        tp = tp.__forward_arg__
        # ForwardRefs always evaluate their internals
        implicit_str = True

    if implicit_str and isinstance(tp, str):
        if tp in cache:
            return cache[tp]
        evaluated = evaluate_annotation(eval(tp, globals, locals), globals, locals, cache)
        cache[tp] = evaluated
        return evaluated

    if PY_312 and getattr(tp.__repr__, '__objclass__', None) is typing.TypeAliasType:  # type: ignore
        temp_locals = dict(**locals, **{t.__name__: t for t in tp.__type_params__})
        annotation = evaluate_annotation(tp.__value__, globals, temp_locals, cache.copy())
        if hasattr(tp, '__args__'):
            annotation = annotation[tp.__args__]
        return annotation

    if hasattr(tp, '__supertype__'):
        return evaluate_annotation(tp.__supertype__, globals, locals, cache)

    if hasattr(tp, '__metadata__'):
        # Annotated[X, Y] can access Y via __metadata__
        metadata = tp.__metadata__[0]
        return evaluate_annotation(metadata, globals, locals, cache)

    if hasattr(tp, '__args__'):
        implicit_str = True
        is_literal = False
        args = tp.__args__
        if not hasattr(tp, '__origin__'):
            if PY_310 and tp.__class__ is types.UnionType:  # type: ignore
                converted = Union[args]  # type: ignore
                return evaluate_annotation(converted, globals, locals, cache)

            return tp
        if tp.__origin__ is typing.Union:
            try:
                if args.index(type(None)) != len(args) - 1:
                    args = normalise_optional_params(tp.__args__)
            except ValueError:
                pass
        if tp.__origin__ is typing.Literal:
            if not PY_310:
                args = flatten_literal_params(tp.__args__)
            implicit_str = False
            is_literal = True

        evaluated_args = tuple(
            evaluate_annotation(arg, globals, locals, cache, implicit_str=implicit_str) for arg in args
        )

        if is_literal and not all(isinstance(x, (str, int, bool, type(None))) for x in evaluated_args):
            raise TypeError('Literal arguments must be of type str, int, bool, or NoneType.')

        try:
            return tp.copy_with(evaluated_args)
        except AttributeError:
            return tp.__origin__[evaluated_args]

    return tp


def resolve_annotation(
    annotation: typing.Any,
    globalns: dict[str, typing.Any],
    localns: dict[str, typing.Any] | None,
    cache: dict[str, typing.Any] | None,
<<<<<<< HEAD
=======
    /,
>>>>>>> 8d5f9203
) -> typing.Any:
    if annotation is None:
        return type(None)
    if isinstance(annotation, str):
        annotation = typing.ForwardRef(annotation)

    locals = globalns if localns is None else localns
    if cache is None:
        cache = {}
    return evaluate_annotation(annotation, globalns, locals, cache)


def is_inside_class(func: Callable[..., typing.Any], /) -> bool:
    # For methods defined in a class, the qualname has a dotted path
    # denoting which class it belongs to. So, e.g. for A.foo the qualname
    # would be A.foo while a global foo() would just be foo.
    #
    # Unfortunately, for nested functions this breaks. So inside an outer
    # function named outer, those two would end up having a qualname with
    # outer.<locals>.A.foo and outer.<locals>.foo

    return func.__qualname__ != func.__name__ and not func.__qualname__.rpartition('.')[0].endswith('<locals>')


<<<<<<< HEAD
=======
def unwrap_function(function: Callable[..., typing.Any], /) -> Callable[..., typing.Any]:
    while True:
        if hasattr(function, '__wrapped__'):
            function = function.__wrapped__  # type: ignore
        elif isinstance(function, partial):
            function = function.func
        else:
            return function


>>>>>>> 8d5f9203
class _MissingSentinel:
    __slots__ = ()

    def __bool__(self) -> typing.Literal[False]:
        return False

    def __repr__(self) -> typing.Literal['...']:
        return '...'


MISSING: typing.Any = _MissingSentinel()

__all__ = (
    'to_json',
    'from_json',
    '_maybe_coroutine',
    'copy_doc',
    '_bool',
    '_decode_bool',
    '_json_or_text',
    'utcnow',
    'is_docker',
    'stream_supports_color',
    'new_formatter',
    'setup_logging',
<<<<<<< HEAD
    'PY_310',
    'PY_312',
    'flatten_literal_params',
    'normalise_optional_params',
    'evaluate_annotation',
    'resolve_annotation',
    'is_inside_class',
    '_MissingSentinel',
    'MISSING',
=======
    '_UTC',
>>>>>>> 8d5f9203
)<|MERGE_RESOLUTION|>--- conflicted
+++ resolved
@@ -296,15 +296,11 @@
     logger.addHandler(handler)
 
 
-<<<<<<< HEAD
-PY_310 = sys.version_info >= (3, 10)
-PY_312 = sys.version_info >= (3, 12)
-=======
+
 _UTC: datetime.timezone = datetime.timezone.utc
 
 PY_310: bool = sys.version_info >= (3, 10)
 PY_312: bool = sys.version_info >= (3, 12)
->>>>>>> 8d5f9203
 
 
 def flatten_literal_params(parameters: Iterable[typing.Any], /) -> tuple[typing.Any, ...]:
@@ -328,10 +324,7 @@
     globals: dict[str, typing.Any],
     locals: dict[str, typing.Any],
     cache: dict[str, typing.Any],
-<<<<<<< HEAD
-=======
     /,
->>>>>>> 8d5f9203
     *,
     implicit_str: bool = True,
 ) -> typing.Any:
@@ -404,10 +397,7 @@
     globalns: dict[str, typing.Any],
     localns: dict[str, typing.Any] | None,
     cache: dict[str, typing.Any] | None,
-<<<<<<< HEAD
-=======
     /,
->>>>>>> 8d5f9203
 ) -> typing.Any:
     if annotation is None:
         return type(None)
@@ -432,8 +422,6 @@
     return func.__qualname__ != func.__name__ and not func.__qualname__.rpartition('.')[0].endswith('<locals>')
 
 
-<<<<<<< HEAD
-=======
 def unwrap_function(function: Callable[..., typing.Any], /) -> Callable[..., typing.Any]:
     while True:
         if hasattr(function, '__wrapped__'):
@@ -444,7 +432,6 @@
             return function
 
 
->>>>>>> 8d5f9203
 class _MissingSentinel:
     __slots__ = ()
 
@@ -470,7 +457,7 @@
     'stream_supports_color',
     'new_formatter',
     'setup_logging',
-<<<<<<< HEAD
+    '_UTC',
     'PY_310',
     'PY_312',
     'flatten_literal_params',
@@ -480,7 +467,4 @@
     'is_inside_class',
     '_MissingSentinel',
     'MISSING',
-=======
-    '_UTC',
->>>>>>> 8d5f9203
 )